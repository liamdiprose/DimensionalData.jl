abstract type AbstractDimensionalArray{T,N,D<:Tuple} <: AbstractArray{T,N} end

const AbDimArray = AbstractDimensionalArray

const StandardIndices = Union{AbstractArray,Colon,Integer}

# Interface methods ############################################################

dims(A::AbDimArray) = A.dims
@inline rebuild(x, data, dims=dims(x)) = rebuild(x, data, dims, refdims(x))


# Array interface methods ######################################################

Base.size(A::AbDimArray) = size(data(A))
Base.iterate(A::AbDimArray, args...) = iterate(data(A), args...)

Base.@propagate_inbounds Base.getindex(A::AbDimArray{<:Any, N}, I::Vararg{<:Integer, N}) where N =
    getindex(data(A), I...)
Base.@propagate_inbounds Base.getindex(A::AbDimArray, I::Vararg{<:StandardIndices}) =
    rebuildsliced(A, getindex(data(A), I...), I)

# Linear indexing
Base.@propagate_inbounds Base.getindex(A::AbDimArray{<:Any, N} where N, I::StandardIndices) =
    getindex(data(A), I)
# Exempt 1D DimArrays
Base.@propagate_inbounds Base.getindex(A::AbDimArray{<:Any, 1}, I::Union{Colon, AbstractArray}) =
    rebuildsliced(A, getindex(data(A), I), (I,))

Base.@propagate_inbounds Base.view(A::AbDimArray, I::Vararg{<:StandardIndices}) =
    rebuildsliced(A, view(data(A), I...), I)
Base.@propagate_inbounds Base.view(A::AbDimArray{<:Any, 1}, I::StandardIndices) =
    rebuildsliced(A, view(data(A), I), (I,))
Base.@propagate_inbounds Base.view(A::AbDimArray{<:Any, N} where N, I::StandardIndices) =
    view(data(A), I)

Base.@propagate_inbounds Base.setindex!(A::AbDimArray, x, I::Vararg{StandardIndices}) =
    setindex!(data(A), x, I...)

Base.copy(A::AbDimArray) = rebuild(A, copy(data(A)))
Base.copy!(dst::AbDimArray, src::AbDimArray) = copy!(data(dst), data(src))
Base.copy!(dst::AbDimArray, src::AbstractArray) = copy!(data(dst), src)
Base.copy!(dst::AbstractArray, src::AbDimArray) = copy!(dst, data(src))

Base.BroadcastStyle(::Type{<:AbDimArray}) = Broadcast.ArrayStyle{AbDimArray}()

Base.similar(A::AbDimArray) = rebuild(A, similar(data(A)); name = "")
Base.similar(A::AbDimArray, ::Type{T}) where T = rebuild(A, similar(data(A), T); name = "")
Base.similar(A::AbDimArray, ::Type{T}, I::Tuple{Int64,Vararg{Int64}}) where T =
    rebuild(A, similar(data(A), T, I); name = "")
Base.similar(A::AbDimArray, ::Type{T}, I::Tuple{Union{Integer,AbstractRange},Vararg{Union{Integer,AbstractRange},N}}) where {T,N} =
    rebuildsliced(A, similar(data(A), T, I...), I; name = "")
Base.similar(A::AbDimArray, ::Type{T}, I::Vararg{<:Integer}) where T =
    rebuildsliced(A, similar(data(A), T, I...), I; name = "")
Base.similar(bc::Broadcast.Broadcasted{Broadcast.ArrayStyle{AbDimArray}}, ::Type{ElType}) where ElType = begin
    A = find_dimensional(bc)
    # TODO How do we know what the new dims are?
    rebuildsliced(A, similar(Array{ElType}, axes(bc)), axes(bc); name = "")
end

# Need to cover a few type signatures to avoid ambiguity with base
# Don't remove these even though they look redundant

@inline find_dimensional(bc::Base.Broadcast.Broadcasted) = find_dimensional(bc.args)
@inline find_dimensional(ext::Base.Broadcast.Extruded) = find_dimensional(ext.x)
@inline find_dimensional(args::Tuple{}) = error("dimensional array not found")
@inline find_dimensional(args::Tuple) = find_dimensional(find_dimensional(args[1]), tail(args))
@inline find_dimensional(x) = x
@inline find_dimensional(A::AbDimArray, rest) = A
@inline find_dimensional(::Any, rest) = find_dimensional(rest)


# Concrete implementation ######################################################

"""
    DimensionalArray(data, dims, refdims, name)

The main subtype of `AbstractDimensionalArray`.
Maintains and updates its dimensions through transformations and moves dimensions to
`refdims` after reducing operations (like e.g. `mean`).
"""
struct DimensionalArray{T,N,D<:Tuple,R<:Tuple,A<:AbstractArray{T,N}} <: AbstractDimensionalArray{T,N,D}
    data::A
    dims::D
    refdims::R
    name::String
end
"""
    DimensionalArray(data, dims::Tuple; refdims=(), name = "")
Constructor with optional `refdims` and `name` keyword.
The `name` is propagated across most sensible operations, even reducing ones.

Example:
```julia
using Dates, DimensionalData
using DimensionalData: Time, X
timespan = DateTime(2001):Month(1):DateTime(2001,12)
A = DimensionalArray(rand(12,10), (Time(timespan), X(10:10:100)))
A[X<|Near([12, 35]), Time<|At(DateTime(2001,5))]
A[Near(DateTime(2001, 5, 4)), Between(20, 50)]
```
"""
DimensionalArray(A::AbstractArray, dims; refdims=(), name = "") =
    DimensionalArray(A, formatdims(A, dims), refdims, name)

# Getters
refdims(A::DimensionalArray) = A.refdims
data(A::DimensionalArray) = A.data
label(A::DimensionalArray) = A.name

# DimensionalArray interface
<<<<<<< HEAD
@inline rebuild(A::DimensionalArray, data, dims, refdims; name = A.name) =
    DimensionalArray(data, dims; refdims = refdims, name = name)
@inline rebuild(A::DimensionalArray, data, dims; refdims = refdims(A), name = A.name) =
    DimensionalArray(data, dims, refdims, name)

# Array interface (AbstractDimensionalArray takes care of everything else)
Base.@propagate_inbounds Base.setindex!(A::DimensionalArray, x, I::Vararg{StandardIndices}) =
    setindex!(data(A), x, I...)
=======
@inline rebuild(A::DimensionalArray, data, dims, refdims) =
    DimensionalArray(data, dims, refdims)
>>>>>>> c088762c
<|MERGE_RESOLUTION|>--- conflicted
+++ resolved
@@ -109,7 +109,6 @@
 label(A::DimensionalArray) = A.name
 
 # DimensionalArray interface
-<<<<<<< HEAD
 @inline rebuild(A::DimensionalArray, data, dims, refdims; name = A.name) =
     DimensionalArray(data, dims; refdims = refdims, name = name)
 @inline rebuild(A::DimensionalArray, data, dims; refdims = refdims(A), name = A.name) =
@@ -117,8 +116,4 @@
 
 # Array interface (AbstractDimensionalArray takes care of everything else)
 Base.@propagate_inbounds Base.setindex!(A::DimensionalArray, x, I::Vararg{StandardIndices}) =
-    setindex!(data(A), x, I...)
-=======
-@inline rebuild(A::DimensionalArray, data, dims, refdims) =
-    DimensionalArray(data, dims, refdims)
->>>>>>> c088762c
+    setindex!(data(A), x, I...)